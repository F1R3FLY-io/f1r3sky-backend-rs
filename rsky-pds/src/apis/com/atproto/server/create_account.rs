use crate::account_manager::helpers::account::AccountStatus;
use crate::account_manager::{AccountManager, CreateAccountOpts};
use crate::apis::com::atproto::server::{
    encode_did_key, get_keys_from_private_key_str, safe_resolve_did_doc,
};
use crate::apis::ApiError;
use crate::auth_verifier::UserDidAuthOptional;
use crate::config::ServerConfig;
use crate::db::DbConn;
use crate::handle::{normalize_and_validate_handle, HandleValidationContext, HandleValidationOpts};
use crate::plc::operations::{create_op, CreateAtprotoOpInput};
use crate::plc::types::{CompatibleOpOrTombstone, OpOrTombstone, Operation};
use crate::repo::aws::s3::S3BlobStore;
use crate::repo::ActorStore;
use crate::{plc, SharedIdResolver};
use crate::SharedSequencer;
use aws_config::SdkConfig;
use email_address::*;
use rocket::serde::json::Json;
use rocket::State;
use rsky_lexicon::com::atproto::server::{CreateAccountInput, CreateAccountOutput};
use secp256k1::{Keypair, Secp256k1, SecretKey};
use std::env;
use crate::common::env::env_str;

<<<<<<< HEAD
#[derive(Debug, Deserialize, Serialize, Clone)]
pub struct TransformedCreateAccountInput {
    pub email: String,
    pub handle: String,
    pub did: String,
    pub invite_code: Option<String>,
    pub password: String,
    pub signing_key: Keypair,
    pub plc_op: Option<Operation>,
    pub deactivated: bool,
}

//TODO: Potential for taking advantage of async better
#[tracing::instrument(skip_all)]
#[rocket::post(
    "/xrpc/com.atproto.server.createAccount",
    format = "json",
    data = "<body>"
)]
pub async fn server_create_account(
    body: Json<CreateAccountInput>,
    auth: UserDidAuthOptional,
=======
#[tracing::instrument(skip_all)]
#[allow(unused_assignments)]
async fn inner_server_create_account<B: ReadableBlockstore + Clone + Debug + Send>(
    mut body: CreateAccountInput,
>>>>>>> e8e288bd
    sequencer: &State<SharedSequencer>,
    s3_config: &State<SdkConfig>,
    cfg: &State<ServerConfig>,
    id_resolver: &State<SharedIdResolver>,
<<<<<<< HEAD
) -> Result<Json<CreateAccountOutput>, ApiError> {
    tracing::info!("Creating new user account");
    let requester = match auth.access {
        Some(access) if access.credentials.is_some() => access.credentials.unwrap().iss,
        _ => None,
    };
    let TransformedCreateAccountInput {
=======
    db: DbConn,
) -> Result<CreateAccountOutput, ApiError> {
    let CreateAccountInput {
>>>>>>> e8e288bd
        email,
        handle,
        did,
        invite_code,
        password,
<<<<<<< HEAD
        deactivated,
        plc_op,
        signing_key,
    } = validate_inputs_for_local_pds(cfg, id_resolver, body.into_inner(), requester).await?;

    // Create new actor repo TODO: Proper rollback
    let mut actor_store = ActorStore::new(did.clone(), S3BlobStore::new(did.clone(), s3_config));
    let commit = match actor_store.create_repo(signing_key, Vec::new()).await {
        Ok(commit) => commit,
        Err(error) => {
            tracing::error!("Failed to create repo\n{:?}", error);
            actor_store.destroy().await?;
=======
        ..
    } = body.clone();
    let deactivated = false;
    if let Some(input_recovery_key) = &body.recovery_key {
        body.recovery_key = Some(input_recovery_key.to_owned());
    }

    let secp = Secp256k1::new();
    let private_key = env::var("PDS_REPO_SIGNING_KEY_K256_PRIVATE_KEY_HEX").unwrap();
    let secret_key = SecretKey::from_slice(&hex::decode(private_key.as_bytes()).unwrap()).unwrap();
    let signing_key = Keypair::from_secret_key(&secp, &secret_key);
    match super::create_did_and_plc_op(&handle, &body, signing_key).await {
        Ok(did_resp) => {
            did = Some(did_resp);
        }
        Err(error) => {
            tracing::error!("Failed to create  DID\n{:?}", error);
            return Err(ApiError::RuntimeError);
        }
    }
    let did = did.unwrap();

    let actor_store = ActorStore::new(did.clone(), S3BlobStore::new(did.clone(), s3_config), db);
    let commit = match actor_store.create_repo(signing_key, Vec::new()).await {
        Ok(commit) => commit,
        Err(error) => {
            tracing::error!("Failed to create account\n{:?}", error);
>>>>>>> e8e288bd
            return Err(ApiError::RuntimeError);
        }
    };

    // Generate a real did with PLC
    match plc_op {
        None => {}
        Some(op) => {
            let plc_url = env_str("PDS_DID_PLC_URL").unwrap_or("https://plc.directory".to_owned());
            let plc_client = plc::Client::new(plc_url);
            match plc_client.send_operation(&did, &OpOrTombstone::Operation(op)).await {
                Ok(_) => {
                    tracing::info!("Succesfully sent PLC Operation")
                }
                Err(_) => {
                    tracing::error!("Failed to create did:plc");
                    actor_store.destroy().await?;
                    return Err(ApiError::RuntimeError);
                }
            }
        }
    }

    let did_doc;
    match safe_resolve_did_doc(id_resolver, &did, Some(true)).await {
        Ok(res) => did_doc = res,
        Err(error) => {
            tracing::error!("Error resolving DID Doc\n{error}");
<<<<<<< HEAD
            actor_store.destroy().await?;
=======
>>>>>>> e8e288bd
            return Err(ApiError::RuntimeError);
        }
    }

    // Create Account
    let (access_jwt, refresh_jwt);
    match AccountManager::create_account(CreateAccountOpts {
        did: did.clone(),
        handle: handle.clone(),
        email: Some(email),
        password: Some(password),
        repo_cid: commit.cid,
        repo_rev: commit.rev.clone(),
        invite_code,
        deactivated: Some(deactivated),
    })
        .await
    {
        Ok(res) => {
            (access_jwt, refresh_jwt) = res;
        }
        Err(error) => {
            tracing::error!("Error creating account\n{error}");
<<<<<<< HEAD
            actor_store.destroy().await.unwrap();
=======
>>>>>>> e8e288bd
            return Err(ApiError::RuntimeError);
        }
    }

    if !deactivated {
        let mut lock = sequencer.sequencer.write().await;
        match lock
            .sequence_identity_evt(did.clone(), Some(handle.clone()))
            .await
        {
            Ok(_) => {
                tracing::debug!("Sequenece identity event succeeded");
            }
            Err(error) => {
                tracing::error!("Sequence Identity Event failed\n{error}");
                return Err(ApiError::RuntimeError);
            }
        }
        match lock
            .sequence_account_evt(did.clone(), AccountStatus::Active)
            .await
        {
            Ok(_) => {
                tracing::debug!("Sequence account event succeeded");
            }
            Err(error) => {
                tracing::error!("Sequence Account Event failed\n{error}");
                return Err(ApiError::RuntimeError);
            }
        }
        match lock
            .sequence_commit(did.clone(), commit.clone(), vec![])
            .await
        {
            Ok(_) => {
                tracing::debug!("Sequence commit succeeded");
            }
            Err(error) => {
                tracing::error!("Sequence Commit failed\n{error}");
                return Err(ApiError::RuntimeError);
            }
        }
    }
    match AccountManager::update_repo_root(did.clone(), commit.cid, commit.rev) {
        Ok(_) => {
            tracing::debug!("Successfully updated repo root");
        }
        Err(error) => {
            tracing::error!("Update Repo Root failed\n{error}");
            return Err(ApiError::RuntimeError);
        }
    }

    let converted_did_doc;
    match did_doc {
        None => converted_did_doc = None,
        Some(did_doc) => match serde_json::to_value(did_doc) {
            Ok(res) => converted_did_doc = Some(res),
            Err(error) => {
                tracing::error!("Did Doc failed conversion\n{error}");
                return Err(ApiError::RuntimeError);
            }
        },
    }

    Ok(Json(CreateAccountOutput {
        access_jwt,
        refresh_jwt,
        handle,
        did,
        did_doc: converted_did_doc,
<<<<<<< HEAD
    }))
=======
    })
}

#[tracing::instrument(skip_all)]
#[rocket::post(
    "/xrpc/com.atproto.server.createAccount",
    format = "json",
    data = "<body>"
)]
pub async fn server_create_account(
    body: Json<CreateAccountInput>,
    auth: UserDidAuthOptional,
    sequencer: &State<SharedSequencer>,
    s3_config: &State<SdkConfig>,
    cfg: &State<ServerConfig>,
    id_resolver: &State<SharedIdResolver>,
    db: DbConn,
) -> Result<Json<CreateAccountOutput>, ApiError> {
    let requester = match auth.access {
        Some(access) if access.credentials.is_some() => access.credentials.unwrap().iss,
        _ => None,
    };
    let input =
        match validate_inputs_for_local_pds(cfg, id_resolver, body.clone().into_inner(), requester)
            .await
        {
            Ok(res) => res,
            Err(e) => return Err(e), // @TODO this needs better error logging
        };

    match inner_server_create_account::<SqlRepoReader>(input, sequencer, s3_config, id_resolver, db)
        .await
    {
        Ok(response) => Ok(Json(response)),
        Err(error) => Err(error),
    }
>>>>>>> e8e288bd
}

/// Validates Create Account Parameters and builds PLC Operation if needed
pub async fn validate_inputs_for_local_pds(
    cfg: &State<ServerConfig>,
    id_resolver: &State<SharedIdResolver>,
    input: CreateAccountInput,
    requester: Option<String>,
) -> Result<TransformedCreateAccountInput, ApiError> {
    let did: String;
    let plc_op;
    let deactivated: bool;
    let email;
    let password;
    let invite_code;

    //PLC Op Validation
    if input.plc_op.is_some() {
        return Err(ApiError::InvalidRequest(
            "Unsupported input: `plcOp`".to_string(),
        ));
    }

    //Invite Code Validation
    if cfg.invites.required && input.invite_code.is_none() {
        return Err(ApiError::InvalidInviteCode);
    } else {
        invite_code = input.invite_code.clone();
    }

    //Email Validation
    if input.email.is_none() {
        return Err(ApiError::InvalidEmail);
    };
    match input.email {
        None => return Err(ApiError::InvalidEmail),
        Some(ref input_email) => {
            let e_slice: &str = &input_email[..]; // take a full slice of the string
            if !EmailAddress::is_valid(e_slice) {
                return Err(ApiError::InvalidEmail);
            } else {
                email = input_email.clone();
            }
        }
    }

    // Normalize and Ensure Valid Handle
    let opts = HandleValidationOpts {
        handle: input.handle.clone(),
        did: requester.clone(),
        allow_reserved: None,
    };
    let validation_ctx = HandleValidationContext {
        server_config: cfg,
        id_resolver,
    };
    let handle = normalize_and_validate_handle(opts, validation_ctx).await?;
    if !super::validate_handle(&handle) {
        return Err(ApiError::InvalidHandle);
    };

    // Check Handle and Email are still available
    let handle_accnt = AccountManager::get_account(&handle, None).await?;
    let email_accnt = AccountManager::get_account_by_email(&email, None).await?;
    if handle_accnt.is_some() {
        return Err(ApiError::HandleNotAvailable);
    } else if email_accnt.is_some() {
        return Err(ApiError::EmailNotAvailable);
    }

    // Check password  exists
    match input.password {
        None => return Err(ApiError::InvalidPassword),
        Some(ref pass) => password = pass.clone()
    };

    // Get Signing Key
    let secp = Secp256k1::new();
    let private_key = env::var("PDS_REPO_SIGNING_KEY_K256_PRIVATE_KEY_HEX").unwrap();
    let secret_key = SecretKey::from_slice(&hex::decode(private_key.as_bytes()).unwrap()).unwrap();
    let signing_key = Keypair::from_secret_key(&secp, &secret_key);

    match input.did {
        Some(input_did) => {
            if input_did == requester.unwrap_or("n/a".to_string()) {
                return Err(ApiError::AuthRequiredError(format!(
                    "Missing auth to create account with did: {input_did}"
                )));
            }
            did = input_did;
            plc_op = None;
            deactivated = true;
        }
        None => {
            let res = format_did_and_plc_op(input, signing_key).await?;
            did = res.0;
            plc_op = Some(res.1);
            deactivated = false;
        }
    };

    Ok(TransformedCreateAccountInput {
        email,
        handle,
        did,
        invite_code,
        password,
        signing_key,
        plc_op,
        deactivated,
    })
}

#[tracing::instrument(skip_all)]
async fn format_did_and_plc_op(
    input: CreateAccountInput,
    signing_key: Keypair,
) -> Result<(String, Operation), ApiError> {
    let mut rotation_keys: Vec<String> = Vec::new();

    //Add user provided rotation key
    if let Some(recovery_key) = &input.recovery_key {
        rotation_keys.push(recovery_key.clone());
    }

    //Add PDS rotation key
    let secp = Secp256k1::new();
    let private_rotation_key = env::var("PDS_PLC_ROTATION_KEY_K256_PRIVATE_KEY_HEX").unwrap();
    let private_secret_key =
        SecretKey::from_slice(&hex::decode(private_rotation_key.as_bytes()).unwrap()).unwrap();
    let rotation_keypair = Keypair::from_secret_key(&secp, &private_secret_key);
    rotation_keys.push(encode_did_key(&rotation_keypair.public_key()));

    //Build PLC Create Operation
    let response;
    let create_op_input = CreateAtprotoOpInput {
        signing_key: encode_did_key(&signing_key.public_key()),
        handle: input.handle,
        pds: format!(
            "https://{}",
            env::var("PDS_HOSTNAME").unwrap_or("localhost".to_owned())
        ),
        rotation_keys,
    };
    match create_op(create_op_input, rotation_keypair.secret_key()).await {
        Ok(res) => {
            response = res;
        }
        Err(error) => {
            tracing::error!("{error}");
            return Err(ApiError::RuntimeError);
        }
    }

    Ok(response)
}<|MERGE_RESOLUTION|>--- conflicted
+++ resolved
@@ -23,7 +23,6 @@
 use std::env;
 use crate::common::env::env_str;
 
-<<<<<<< HEAD
 #[derive(Debug, Deserialize, Serialize, Clone)]
 pub struct TransformedCreateAccountInput {
     pub email: String,
@@ -46,17 +45,11 @@
 pub async fn server_create_account(
     body: Json<CreateAccountInput>,
     auth: UserDidAuthOptional,
-=======
-#[tracing::instrument(skip_all)]
-#[allow(unused_assignments)]
-async fn inner_server_create_account<B: ReadableBlockstore + Clone + Debug + Send>(
-    mut body: CreateAccountInput,
->>>>>>> e8e288bd
     sequencer: &State<SharedSequencer>,
     s3_config: &State<SdkConfig>,
     cfg: &State<ServerConfig>,
     id_resolver: &State<SharedIdResolver>,
-<<<<<<< HEAD
+    db: DbConn,
 ) -> Result<Json<CreateAccountOutput>, ApiError> {
     tracing::info!("Creating new user account");
     let requester = match auth.access {
@@ -64,58 +57,23 @@
         _ => None,
     };
     let TransformedCreateAccountInput {
-=======
-    db: DbConn,
-) -> Result<CreateAccountOutput, ApiError> {
-    let CreateAccountInput {
->>>>>>> e8e288bd
         email,
         handle,
         did,
         invite_code,
         password,
-<<<<<<< HEAD
         deactivated,
         plc_op,
         signing_key,
     } = validate_inputs_for_local_pds(cfg, id_resolver, body.into_inner(), requester).await?;
 
     // Create new actor repo TODO: Proper rollback
-    let mut actor_store = ActorStore::new(did.clone(), S3BlobStore::new(did.clone(), s3_config));
+    let mut actor_store = ActorStore::new(did.clone(), S3BlobStore::new(did.clone(), s3_config), db);
     let commit = match actor_store.create_repo(signing_key, Vec::new()).await {
         Ok(commit) => commit,
         Err(error) => {
             tracing::error!("Failed to create repo\n{:?}", error);
             actor_store.destroy().await?;
-=======
-        ..
-    } = body.clone();
-    let deactivated = false;
-    if let Some(input_recovery_key) = &body.recovery_key {
-        body.recovery_key = Some(input_recovery_key.to_owned());
-    }
-
-    let secp = Secp256k1::new();
-    let private_key = env::var("PDS_REPO_SIGNING_KEY_K256_PRIVATE_KEY_HEX").unwrap();
-    let secret_key = SecretKey::from_slice(&hex::decode(private_key.as_bytes()).unwrap()).unwrap();
-    let signing_key = Keypair::from_secret_key(&secp, &secret_key);
-    match super::create_did_and_plc_op(&handle, &body, signing_key).await {
-        Ok(did_resp) => {
-            did = Some(did_resp);
-        }
-        Err(error) => {
-            tracing::error!("Failed to create  DID\n{:?}", error);
-            return Err(ApiError::RuntimeError);
-        }
-    }
-    let did = did.unwrap();
-
-    let actor_store = ActorStore::new(did.clone(), S3BlobStore::new(did.clone(), s3_config), db);
-    let commit = match actor_store.create_repo(signing_key, Vec::new()).await {
-        Ok(commit) => commit,
-        Err(error) => {
-            tracing::error!("Failed to create account\n{:?}", error);
->>>>>>> e8e288bd
             return Err(ApiError::RuntimeError);
         }
     };
@@ -144,10 +102,7 @@
         Ok(res) => did_doc = res,
         Err(error) => {
             tracing::error!("Error resolving DID Doc\n{error}");
-<<<<<<< HEAD
             actor_store.destroy().await?;
-=======
->>>>>>> e8e288bd
             return Err(ApiError::RuntimeError);
         }
     }
@@ -171,10 +126,7 @@
         }
         Err(error) => {
             tracing::error!("Error creating account\n{error}");
-<<<<<<< HEAD
             actor_store.destroy().await.unwrap();
-=======
->>>>>>> e8e288bd
             return Err(ApiError::RuntimeError);
         }
     }
@@ -246,46 +198,7 @@
         handle,
         did,
         did_doc: converted_did_doc,
-<<<<<<< HEAD
     }))
-=======
-    })
-}
-
-#[tracing::instrument(skip_all)]
-#[rocket::post(
-    "/xrpc/com.atproto.server.createAccount",
-    format = "json",
-    data = "<body>"
-)]
-pub async fn server_create_account(
-    body: Json<CreateAccountInput>,
-    auth: UserDidAuthOptional,
-    sequencer: &State<SharedSequencer>,
-    s3_config: &State<SdkConfig>,
-    cfg: &State<ServerConfig>,
-    id_resolver: &State<SharedIdResolver>,
-    db: DbConn,
-) -> Result<Json<CreateAccountOutput>, ApiError> {
-    let requester = match auth.access {
-        Some(access) if access.credentials.is_some() => access.credentials.unwrap().iss,
-        _ => None,
-    };
-    let input =
-        match validate_inputs_for_local_pds(cfg, id_resolver, body.clone().into_inner(), requester)
-            .await
-        {
-            Ok(res) => res,
-            Err(e) => return Err(e), // @TODO this needs better error logging
-        };
-
-    match inner_server_create_account::<SqlRepoReader>(input, sequencer, s3_config, id_resolver, db)
-        .await
-    {
-        Ok(response) => Ok(Json(response)),
-        Err(error) => Err(error),
-    }
->>>>>>> e8e288bd
 }
 
 /// Validates Create Account Parameters and builds PLC Operation if needed
